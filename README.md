--- conflicted
+++ resolved
@@ -5,26 +5,28 @@
 ### Current implementations:
 
 - Vanilla NeRF
+- Enhanced version of Vanilla NeRF (tiny-cuda-nn)
+
+---
 
 ### Requirements
 
 To run the code from this repository the following is essential:
 - To run Vanilla NeRF training NVIDIA GPU will be preferable with 8 GB of RAM minimum. However, the code can be run on CPU too.
 - Conda environment: needs to be installed and initialized using environment.yml file. All dependencies will be automatically installed. 
-<<<<<<< HEAD
 - install tiny-cuda-nn using the following command:
+
 ```
 pip install git+https://github.com/NVlabs/tiny-cuda-nn/#subdirectory=bindings/torch
 ```
-=======
 
->>>>>>> 99222dcb
+---
 
 ### Project description
 
 The repository contains two tools:
 
-- *TrainVanillaNerf_tool.py* - script for training vanilla NeRF model 
+- *TrainNerf_tool.py* - script for training vanilla NeRF model 
 - *MeshNerf_tool.py* - script for extracting mesh from the NeRF model. This is a very simple meshing algorithm based on mcubes package.
 
 To run both scripts you will have to open them in editor and tune parameters according to your needs.